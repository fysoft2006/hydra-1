--- conflicted
+++ resolved
@@ -168,18 +168,10 @@
         } //else we got an engine so we're good -- maybe this logic should be in the cache get
 
         if (engineGetDuration > MeshQuerySource.slowQueryThreshold || log.isDebugEnabled() || query.isTraced()) {
-<<<<<<< HEAD
-
             Query.traceLog.info(
                     "[QueryReference] Retrieved queryEngine for query: " + query.uuid() + ", key:" +
                                 goldDirString + " after waiting: " + engineGetDuration + "ms.  slow=" +
                                 (engineGetDuration > MeshQuerySource.slowQueryThreshold));
-=======
-            Query.emitTrace(
-                    "[QueryReference] Retrieved queryEngine for query: " + query.uuid() + ", key:" +
-                    goldDirString + " after waiting: " + engineGetDuration + "ms.  slow=" +
-                    (engineGetDuration > MeshQuerySource.slowQueryThreshold));
->>>>>>> 89776e78
         }
         return engine;
     }
@@ -195,18 +187,9 @@
         queryOpProcessor.sendComplete();
         final long searchDuration = System.currentTimeMillis() - searchStartTime;
         if (log.isDebugEnabled() || query.isTraced()) {
-<<<<<<< HEAD
             Query.traceLog.info(
                     "[QueryReference] search complete " + query.uuid() + " in " + searchDuration + "ms directory: " +
                                 goldDirString + " slow=" + (searchDuration > MeshQuerySource.slowQueryThreshold) + " rowsIn: " + queryOpProcessor.getInputRows());
-=======
-            Query.emitTrace(
-                    "[QueryReference] search complete " + query.uuid() + " in " + searchDuration +
-                    "ms directory: " +
-                    goldDirString + " slow=" +
-                    (searchDuration > MeshQuerySource.slowQueryThreshold) + " rowsIn: " +
-                    queryOpProcessor.getInputRows());
->>>>>>> 89776e78
         }
         MeshQuerySource.queryTimes.update(searchDuration, TimeUnit.MILLISECONDS);
     }
