/*
 * Licensed under the Apache License, Version 2.0 (the "License");
 * you may not use this file except in compliance with the License.
 * You may obtain a copy of the License at
 *
 * http://www.apache.org/licenses/LICENSE-2.0
 *
 * Unless required by applicable law or agreed to in writing, software
 * distributed under the License is distributed on an "AS IS" BASIS,
 * WITHOUT WARRANTIES OR CONDITIONS OF ANY KIND, either express or implied.
 * See the License for the specific language governing permissions and
 * limitations under the License.
 */
package com.addthis.hydra.data.query;

import java.util.ArrayList;
import java.util.HashMap;
import java.util.List;
import java.util.concurrent.atomic.AtomicLong;

import com.addthis.basis.util.CUID;
import com.addthis.basis.util.Strings;

import com.addthis.bundle.channel.DataChannelOutput;
import com.addthis.codec.annotations.FieldConfig;
import com.addthis.codec.codables.Codable;
import com.addthis.codec.json.CodecJSON;

import org.apache.commons.lang3.mutable.MutableInt;

import org.slf4j.Logger;
import org.slf4j.LoggerFactory;

import io.netty.channel.ChannelProgressivePromise;

/**
 * Object representation of a tree query.
 */
public class Query implements Codable {

    public static final Logger traceLog = LoggerFactory.getLogger("traceLog");

    private static final int    MAX_PRINT_LENGTH = 3000;
    private static final String SESSION_ID       = CUID.createCUID();

    private static final AtomicLong queryIds = new AtomicLong(0);

<<<<<<< HEAD
    @Codec.Set(codable = true)
=======
    protected static RollingLog traceLog;

    @FieldConfig(codable = true)
>>>>>>> 89776e78
    private String[] paths;
    @FieldConfig(codable = true)
    private String[] ops;
    @FieldConfig(codable = true)
    private String   job;
    @FieldConfig(codable = true)
    private boolean  trace;
    @FieldConfig(codable = true)
    private String   sessionId;
    @FieldConfig(codable = true)
    private long     queryId;
    @FieldConfig(codable = true)
    private HashMap<String, String> params = new HashMap<>();

    @FieldConfig(codable = false)
    public ChannelProgressivePromise queryPromise = null;

    // for codec
    public Query() {}

    public Query(String job, String[] paths, String[] ops) {
        this.job = job;
        this.paths = paths;
        this.ops = ops;
        this.sessionId = SESSION_ID;
        this.queryId = queryIds.incrementAndGet();
    }

    public ChannelProgressivePromise getQueryPromise() {
        return queryPromise;
    }

    public static String getPathString(QueryElement... path) {
        StringBuilder sb = new StringBuilder();
        int i = 0;
        for (QueryElement e : path) {
            if (i++ > 0) {
                sb.append("/");
            }
            e.toCompact(sb);
        }
        return sb.toString();
    }

    public static String getShortPathString(QueryElement... path) {
        StringBuilder sb = new StringBuilder();
        int i = 0;
        for (QueryElement e : path) {
            if (i++ > 0) {
                sb.append("/");
            }
            e.toCompact(sb);
        }
        String queryString = sb.toString();
        if (queryString.length() > MAX_PRINT_LENGTH) {
            queryString = queryString.substring(0, MAX_PRINT_LENGTH);
        }
        return queryString;
    }

    public String uuid() {
        return String.valueOf(queryId);
    }

    public long queryId() {
        return queryId;
    }

    public String sessionId() {
        return sessionId;
    }

    @Override
    public String toString() {
        try {
            String queryString = CodecJSON.encodeString(this);
            if (queryString != null && queryString.length() > MAX_PRINT_LENGTH) {
                queryString = queryString.substring(0, MAX_PRINT_LENGTH);
            }
            return queryString;
        } catch (Exception ex) {
            return Strings.join(paths, "|")
                          .concat(";")
                          .concat(ops != null ? Strings.join(ops, "|") : "")
                          .concat(";")
                          .concat(job != null ? job : "");
        }
    }

    public String[] getPaths() {
        return paths;
    }

    public boolean isTraced() {
        return trace;
    }

    public Query setTraced(boolean traced) {
        this.trace = traced;
        return this;
    }

    public List<QueryElement[]> getQueryPaths() {
        ArrayList<QueryElement[]> list = new ArrayList<>(paths.length);
        for (String path : paths) {
            list.add(parseQueryPath(path));
        }
        return list;
    }

    /**
     * turns compact query notation (+:+hits) into an object array
     */
    private static QueryElement[] parseQueryPath(String path) {
        MutableInt column = new MutableInt(0);
        ArrayList<QueryElement> list = new ArrayList<>();
        for (String pe : Strings.split(path, "/")) {
            list.add(new QueryElement().parse(pe, column));
        }
        return list.toArray(new QueryElement[list.size()]);
    }

    public QueryOpProcessor newProcessor(DataChannelOutput output, ChannelProgressivePromise opPromise) {
        return new QueryOpProcessor(output, ops, opPromise);
    }

    public String getJob() {
        return job;
    }

    public void setJob(String job) {
        this.job = job;
    }

    public String[] getOps() {
        return ops;
    }

    /**
     * @return first a query suitable for the next query worker in the stack
     */
    public Query createPipelinedQuery() {
        Query newQuery = cloneTo(new Query());
        if (ops != null && ops.length > 0) {
            String[] newops = new String[ops.length - 1];
            System.arraycopy(ops, 1, newops, 0, newops.length);
            newQuery.ops = newops;
            String pop = ops[0];
            ops = new String[]{pop};
        }
        return newQuery;
    }

    private Query cloneTo(Query q) {
        q.paths = paths;
        q.ops = ops;
        q.job = job;
        q.trace = trace;
        q.params = params;
        q.sessionId = sessionId;
        q.queryId = queryId;
        return q;
    }

    public HashMap<String, String> getParameters() {
        return params;
    }

    public Query setParameterIfNotYetSet(String key, Object value) {
        if (params.get(key) == null) {
            setParameter(key, value);
        }
        return this;
    }

    public Query setParameter(String key, Object value) {
        if (value != null) {
            params.put(key, value.toString());
        } else {
            params.remove(key);
        }
        return this;
    }

    public String getParameter(String key) {
        return getParameter(key, null);
    }

    public String getParameter(String key, String defaultValue) {
        String val = params.get(key);
        return val != null ? val : defaultValue;
    }

    public String removeParameter(String key) {
        return params.remove(key);
    }
}<|MERGE_RESOLUTION|>--- conflicted
+++ resolved
@@ -45,13 +45,7 @@
 
     private static final AtomicLong queryIds = new AtomicLong(0);
 
-<<<<<<< HEAD
-    @Codec.Set(codable = true)
-=======
-    protected static RollingLog traceLog;
-
-    @FieldConfig(codable = true)
->>>>>>> 89776e78
+    @FieldConfig(codable = true)
     private String[] paths;
     @FieldConfig(codable = true)
     private String[] ops;
