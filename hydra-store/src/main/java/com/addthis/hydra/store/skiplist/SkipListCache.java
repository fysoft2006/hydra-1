/*
 * Licensed under the Apache License, Version 2.0 (the "License");
 * you may not use this file except in compliance with the License.
 * You may obtain a copy of the License at
 *
 * http://www.apache.org/licenses/LICENSE-2.0
 *
 * Unless required by applicable law or agreed to in writing, software
 * distributed under the License is distributed on an "AS IS" BASIS,
 * WITHOUT WARRANTIES OR CONDITIONS OF ANY KIND, either express or implied.
 * See the License for the specific language governing permissions and
 * limitations under the License.
 */
package com.addthis.hydra.store.skiplist;

import com.addthis.basis.util.MemoryCounter;
import com.addthis.basis.util.Parameter;
import com.addthis.codec.Codec;
import com.addthis.hydra.store.db.CloseOperation;
import com.addthis.hydra.store.kv.ByteStore;
import com.addthis.hydra.store.kv.KeyCoder;
import com.addthis.hydra.store.kv.PagedKeyValueStore;
import com.addthis.hydra.store.util.MetricsUtil;
import com.addthis.hydra.store.util.NamedThreadFactory;
import com.yammer.metrics.Metrics;
import com.yammer.metrics.core.Gauge;
import io.netty.buffer.ByteBufAllocator;
import io.netty.buffer.ByteBufOutputStream;
import io.netty.buffer.PooledByteBufAllocator;
import org.slf4j.Logger;
import org.slf4j.LoggerFactory;

import java.io.PrintWriter;
import java.io.StringWriter;
import java.io.Writer;
import java.util.ArrayList;
import java.util.Collections;
import java.util.Comparator;
import java.util.Iterator;
import java.util.List;
import java.util.Map;
import java.util.concurrent.BlockingQueue;
import java.util.concurrent.ConcurrentSkipListMap;
import java.util.concurrent.ConcurrentSkipListSet;
import java.util.concurrent.Executors;
import java.util.concurrent.LinkedBlockingQueue;
import java.util.concurrent.ScheduledExecutorService;
import java.util.concurrent.TimeUnit;
import java.util.concurrent.atomic.AtomicBoolean;
import java.util.concurrent.atomic.AtomicInteger;
import java.util.concurrent.atomic.AtomicLong;

/**
 * ::TWO INVARIANTS TO AVOID DEADLOCK AND MAINTAIN CONSISTENCY::
 * <p/>
 * Invariant #1:
 * When locking two pages always lock the lower page before locking the higher page.
 * <p/>
 * Invariant #2:
 * To read a consistent snapshot of a page in the external storage you must
 * be holding a lock on the lower page in memory.
 * <p/>
 * The left sentinel page is the lowest page in storage. It is constructed with
 * a special first key with value negative infinity. No key may be smaller than
 * negative infinity. The left sentinel page may be neither <i>purged</i>
 * nor <i>deleted</i> (see below).
 * <p/>
 * A page is <i>evicted</i> when the contents of the page are transferred from
 * the JVM heap into the external storage. When a page is evicted a page stub
 * remains in memory that contains the minimal information needed to restore the
 * page into memory.
 * <p/>
 * A page is <i>purged</i> when a page stub is deleted from memory. The most
 * recent copy of this page still resides in the external storage. The left
 * sentinel page may not be purged.
 * <p/>
 * A page is <i>deleted</i> when it is removed from both memory and the external storage.
 * Only pages with 0 keys may be deleted. The left sentinel page may not be deleted.
 *
 * @param <K>
 * @param <V>
 */
public class SkipListCache<K, V extends Codec.BytesCodable> implements PagedKeyValueStore<K, V> {

    private static final Logger log = LoggerFactory.getLogger(SkipListCache.class);

    static final int defaultMaxPages = Parameter.intValue("eps.cache.pages", 50);
    static final int defaultMaxPageEntries = Parameter.intValue("eps.cache.page.entries", 50);
    static final int expirationDelta = Parameter.intValue("cache.expire.delta", 1000);
    private static final int defaultEvictionThreads = Parameter.intValue("cache.threadcount.eviction", 1);
    private static final int fixedNumberEvictions = Parameter.intValue("cache.batch.evictions", 10);
    static final boolean trackEncodingByteUsage = Parameter.boolValue("eps.cache.track.encoding", false);

    /**
     * Used as an absolute delta from maxPages when using that upper bound.
     * Otherwise it's treated as a percentage of maxTotalMemory.
     */
    private static final int shouldEvictDelta = Parameter.intValue("eps.cache.evict.delta", 20);

    final ConcurrentSkipListMap<K, Page<K, V>> cache;

    final ByteStore externalStore;

    private final AtomicBoolean shutdownGuard, shutdownEvictionThreads;

    final BlockingQueue<Page<K, V>> evictionQueue;

    final ConcurrentSkipListSet<K> purgeSet;

    final AtomicInteger purgeSetSize = new AtomicInteger(0);

    /**
     * Used to schedule synchronous page eviction in the
     * {@link #put(Object, com.addthis.codec.Codec.BytesCodable)} and {@link #remove(Object)}
     * methods when the background eviction threads are behind schedule.
     */
    private final LinkedBlockingQueue<BackgroundEvictionTask> evictionTaskQueue;

    final AtomicInteger cacheSize = new AtomicInteger();
    final AtomicInteger numPagesInMemory = new AtomicInteger();
    final AtomicLong numPagesDeleted = new AtomicLong();
    final AtomicLong numPagesEncoded = new AtomicLong();
    final AtomicLong numPagesDecoded = new AtomicLong();
    final AtomicLong numPagesSplit = new AtomicLong();

    final int mem_page;

    final AtomicLong memoryEstimate = new AtomicLong();

    final AtomicLong estimateCounter = new AtomicLong();

    private static final AtomicInteger evictionId = new AtomicInteger();

    private static final AtomicInteger scopeGenerator = new AtomicInteger();

    final String scope = "SkipListCache" + Integer.toString(scopeGenerator.getAndIncrement());

    final SkipListCacheMetrics metrics = new SkipListCacheMetrics(this);

    private final ScheduledExecutorService evictionThreadPool, purgeThreadPool;

    private final Comparator comparator;

    final KeyCoder<K, V> keyCoder;

    final PageFactory pageFactory;

    long softTotalMem;
    long maxTotalMem;
    long maxPageMem;
    boolean overrideDefaultMaxPages;
    int estimateInterval;
    int maxPageSize;
    int maxPages;

    private static long globalMaxTotalMem;
    private static long globalSoftTotalMem;

    private static final int evictionThreadSleepMillis = 10;
    private static final int threadPoolWaitShutdownSeconds = 10;

    /**
     * The Builder pattern allows many different variations of a class to
     * be instantiated without the pitfalls of complex constructors. See
     * ''Effective Java, Second Edition.'' Item 2 - "Consider a builder when
     * faced with many constructor parameters."
     */
    public static class Builder<K, V extends Codec.BytesCodable> {

        // Required parameters
        protected final int maxPageSize;
        protected final ByteStore externalStore;
        protected final KeyCoder<K, V> keyCoder;

        // Optional parameters - initialized to default values;
        protected int numEvictionThreads = defaultEvictionThreads;
        protected int maxPages = defaultMaxPages;
        protected PageFactory pageFactory = Page.DefaultPageFactory.singleton;

        public Builder(KeyCoder<K, V> keyCoder, ByteStore store, int maxPageSize) {
            this.externalStore = store;
            this.maxPageSize = maxPageSize;
            this.keyCoder = keyCoder;
        }

        public Builder(KeyCoder<K, V> keyCoder, ByteStore store, int maxPageSize, int maxPages) {
            this.externalStore = store;
            this.maxPageSize = maxPageSize;
            this.keyCoder = keyCoder;
            this.maxPages = maxPages;
        }

        @SuppressWarnings("unused")
        public Builder<K, V> numEvictionThreads(int val) {
            numEvictionThreads = val;
            return this;
        }

        @SuppressWarnings("unused")
        public Builder<K, V> maxPages(int val) {
            maxPages = val;
            return this;
        }
        @SuppressWarnings("unused")
        public Builder<K, V> pageFactory(PageFactory factory) {
            pageFactory = factory;
            return this;
        }

        public SkipListCache<K, V> build() {
            return new SkipListCache<>(keyCoder, externalStore, maxPageSize,
                    maxPages, numEvictionThreads, pageFactory);
        }

    }


    public SkipListCache(KeyCoder<K, V> keyCoder, ByteStore externalStore, int maxPageSize,
            int maxPages) {
        this(keyCoder, externalStore, maxPageSize, maxPages,
                defaultEvictionThreads, Page.DefaultPageFactory.singleton);
    }

    public SkipListCache(KeyCoder<K, V> keyCoder, ByteStore externalStore, int maxPageSize,
            int maxPages, int numEvictionThreads, PageFactory pageFactory) {
        if (externalStore == null) {
            throw new NullPointerException("externalStore must be non-null");
        }

        if (numEvictionThreads <= 0) {
            throw new IllegalStateException("numEvictionThreads must be a non-negative integer");
        }

        this.pageFactory = pageFactory;
        this.keyCoder = keyCoder;
        this.negInf = keyCoder.negInfinity();
        this.cache = new ConcurrentSkipListMap<>();
        this.mem_page = (int) MemoryCounter.estimateSize(pageFactory.measureMemoryEmptyPage(KeyCoder.EncodeType.SPARSE));
        this.externalStore = externalStore;
        this.maxPageSize = maxPageSize;
        this.maxPages = maxPages;
        this.shutdownGuard = new AtomicBoolean(false);
        this.shutdownEvictionThreads = new AtomicBoolean(false);
        this.evictionTaskQueue = new LinkedBlockingQueue<>();
        this.purgeSet = new ConcurrentSkipListSet<>();
        this.evictionQueue = new LinkedBlockingQueue<>();

        loadFromExternalStore();

        this.comparator = null;

        evictionThreadPool = Executors.newScheduledThreadPool(numEvictionThreads,
                new NamedThreadFactory(scope + "-eviction-", true));

        purgeThreadPool = Executors.newScheduledThreadPool(numEvictionThreads,
                new NamedThreadFactory(scope + "-purge-", true));

        for (int i = 0; i < numEvictionThreads; i++) {
            purgeThreadPool.scheduleAtFixedRate(new BackgroundPurgeTask(),
                    i,
                    evictionThreadSleepMillis,
                    TimeUnit.MILLISECONDS);

            evictionThreadPool.scheduleAtFixedRate(new BackgroundEvictionTask(0),
                    i,
                    evictionThreadSleepMillis,
                    TimeUnit.MILLISECONDS);
        }

        log.info("[init] ro=" + isReadOnly() + " maxPageSize=" + maxPageSize +
                 " maxPages=" + maxPages + " gztype=" + Page.gztype + " gzlevel=" +
                 Page.gzlevel + " gzbuf=" + Page.gzbuf + " mem[page=" + mem_page + "]");

    }

    @SuppressWarnings("unused")
    public void setMaxPages(int maxPages) {
        this.maxPages = maxPages;
    }

    @SuppressWarnings("unused")
    public void setMaxPageSize(int maxPageSize) {
        this.maxPageSize = maxPageSize;
    }

    final K negInf;

    public final boolean nullRawValue(byte[] value) {
        return (value == null);
    }

    static enum EvictionStatus {
        // did not attempt eviction
        NO_STATUS,

        // call to page.writeTryLock() failed
        TRYLOCK_FAIL,

        // page is in a transient state.
        TRANSIENT_PAGE,

        // eviction successful
        SUCCESS,

        // page has already been evicted
        EVICTED_PAGE,

        // page is scheduled for deletion
        DELETION_SCHEDULED;

        /**
         * If true then reinsert this page into the eviction queue.
         * NO_STATUS implies we did not attempt eviction.
         * TRYLOCK_FAIL implies we optimistically attempted to call writeTryLock() and failed.
         * DELETION_SCHEDULED implies the page has 0 entries. This page will either
         * move into a transient state or new keys will be inserted into the page.
         */
        boolean needsAdditionalProcessing() {
            return this == NO_STATUS || this == TRYLOCK_FAIL ||
                   this == DELETION_SCHEDULED;
        }

        public boolean completeSuccess() {
            return this == SUCCESS;
        }

        public boolean removePurgeSet() {
            return this == SUCCESS || this == TRANSIENT_PAGE || this == EVICTED_PAGE;
        }
    }

    class BackgroundPurgeTask implements Runnable {

        Iterator<K> targetKeys;

        BackgroundPurgeTask() {
            targetKeys = purgeSet.iterator();
        }

        @Override
        public void run() {
            try {
                backgroundPurge();
            } catch (Exception ex) {
                logException("Uncaught exception in skiplist concurrent cache purge thread", ex);
            }
        }

        private void backgroundPurge() {
            while (!shutdownEvictionThreads.get() && shouldPurgePage() && doPurgePage()) ;
        }

        /**
         * Return true if-and-only if no further processing is necessary.
         */
        private EvictionStatus removePageFromCache(K targetKey) {
            assert (!targetKey.equals(negInf));

            Page<K, V> prevPage = null, currentPage = null;

            try {

                // We must acquire the locks on the pages from lowest to highest.
                // This is inefficient but it avoids deadlock.
                Map.Entry<K, Page<K, V>> prevEntry, currentEntry;
                prevEntry = cache.lowerEntry(targetKey);
                prevPage = prevEntry.getValue();
                if (!prevPage.writeTryLock()) {
                    prevPage = null;
                    return EvictionStatus.TRYLOCK_FAIL;
                }
                if (prevPage.inTransientState()) {
                    return EvictionStatus.TRANSIENT_PAGE;
                }

                currentEntry = cache.higherEntry(prevEntry.getKey());
                if (currentEntry != null) {
                    currentPage = currentEntry.getValue();
                    if (!currentPage.writeTryLock()) {
                        currentPage = null;
                        return EvictionStatus.TRYLOCK_FAIL;
                    }
                    int compareKeys = compareKeys(targetKey, currentPage.firstKey);
                    if (compareKeys < 0) {
                        return EvictionStatus.NO_STATUS;
                    } else if (compareKeys == 0 && currentPage.keys == null &&
                               currentPage.state == ExternalMode.DISK_MEMORY_IDENTICAL) {
                        currentPage.state = ExternalMode.MEMORY_EVICTED;
                        cache.remove(targetKey);
                        cacheSize.getAndDecrement();
                        return EvictionStatus.SUCCESS;
                    }
                }
                return EvictionStatus.EVICTED_PAGE;
            } finally {
                writeUnlockAndNull(currentPage);
                writeUnlockAndNull(prevPage);
            }
        }

        /**
         * Returns <code>true</code> is a page is purged and
         * false otherwise.
         */
        private boolean doPurgePage() {
            if (targetKeys == null) {
                targetKeys = purgeSet.iterator();
            }

            while (targetKeys.hasNext()) {
                K minKey = targetKeys.next();
                EvictionStatus status = removePageFromCache(minKey);
                if (status.removePurgeSet()) {
                    if (purgeSet.remove(minKey)) {
                        purgeSetSize.getAndDecrement();
                        return true;
                    }
                }
            }
            targetKeys = null;
            return false;
        }

    }


    class BackgroundEvictionTask implements Runnable {

        private volatile long timeout;

        private final long initialTimeout;

        private final int id;

        private final String scope;

        private final int maxEvictions;

        @SuppressWarnings("unused")
        private final Gauge<Long> timeoutGauge;

        BackgroundEvictionTask(int evictions) {
            id = evictionId.getAndIncrement();
            maxEvictions = evictions;
            scope = "EvictionTask-" + SkipListCache.this.scope + "-" + id;
            timeoutGauge = Metrics.newGauge(getClass(),
                    "timeout", scope,
                    new Gauge<Long>() {
                        @Override
                        public Long value() {
                            return timeout;
                        }
                    });
            initialTimeout = 10;
            timeout = initialTimeout;
        }

        @Override
        public void run() {
            try {
                if (maxEvictions <= 0) {
                    backgroundEviction();
                } else {
                    fixedNumberEviction();
                }
            } catch (Exception ex) {
                logException("Uncaught exception in skiplist concurrent cache eviction thread", ex);
            }
        }

        private void fixedNumberEviction() {
            ByteBufOutputStream byteStream = new ByteBufOutputStream(PooledByteBufAllocator.DEFAULT.buffer());
            try {
                for (int i = 0; i < maxEvictions; i++) {
                    doEvictPage(byteStream);
                }
            } finally {
                byteStream.buffer().release();
            }
        }

        private void backgroundEviction() {
            ByteBufOutputStream byteStream = new ByteBufOutputStream(PooledByteBufAllocator.DEFAULT.buffer());
            try {
                while (!shutdownEvictionThreads.get() && shouldEvictPage() && doEvictPage(byteStream)) ;
            } finally {
                byteStream.buffer().release();
            }
        }

        private EvictionStatus attemptPageEviction(Page<K, V> page, IterationMode iteration, ByteBufOutputStream byteStream) {
            if (iteration == IterationMode.OPTIMISTIC) {
                if (!page.writeTryLock()) {
                    return EvictionStatus.TRYLOCK_FAIL;
                }
            } else {
                page.writeLock();
            }

            try {
                if (page.inTransientState()) {
                    return EvictionStatus.TRANSIENT_PAGE;
                }

                assert (!page.splitCondition());

                if (page.size == 0 && !page.firstKey.equals(negInf)) {
                    return EvictionStatus.DELETION_SCHEDULED;
                }

                if (page.keys == null) {
                    addToPurgeSet(page);
                    return EvictionStatus.EVICTED_PAGE;
                }

                pushPageToDisk(page, byteStream);

                addToPurgeSet(page);

                if (iteration == IterationMode.OPTIMISTIC) {
                    timeout = timeout + expirationDelta;
                }

                return EvictionStatus.SUCCESS;
            } finally {
                writeUnlockAndNull(page);
            }
        }

        private void addToPurgeSet(Page<K, V> page) {
            if (!page.firstKey.equals(negInf)) {
                if (purgeSet.add(page.firstKey)) {
                    purgeSetSize.getAndIncrement();
                }
            }
        }

        /**
         * Returns <code>true</code> is a page is evicted and
         * false otherwise.
         * @param byteStream
         */
        private boolean doEvictPage(ByteBufOutputStream byteStream) {
            long referenceTime = generateTimestamp();


            Page<K, V> current = evictionQueue.poll();

            Page<K, V> oldestPage = current;

            // keeps track of the timestamp with the smallest value
            long oldestTimeStamp = (current != null) ? current.timeStamp : 0;

            int counter = 0;

            int numPages = getNumPagesInMemory();

            IterationMode iteration = IterationMode.OPTIMISTIC;

            EvictionStatus status;

            while (iteration != IterationMode.TERMINATION) {
                counter++;

                if (current == null) {
                    return false;
                }

                long timestamp = current.timeStamp;

                status = EvictionStatus.NO_STATUS;

                if (((iteration == IterationMode.OPTIMISTIC) &&
                     ((referenceTime - timestamp) >= timeout)) ||
                    (iteration == IterationMode.PESSIMISTIC)) {
                    status = attemptPageEviction(current, iteration, byteStream);

                    if (status.completeSuccess()) {
                        return true;
                    }
                }

                if (timestamp < oldestTimeStamp) {
                    oldestTimeStamp = timestamp;
                    oldestPage = current;
                }

                if (status.needsAdditionalProcessing()) {
                    evictionQueue.offer(current);
                }

                if (counter >= numPages) {
                    switch (iteration) {
                        case OPTIMISTIC:
                            iteration = IterationMode.PESSIMISTIC;
                            timeout /= 2;
                            status = attemptPageEviction(oldestPage, iteration, byteStream);
                            if (status.completeSuccess()) {
                                return true;
                            }
                            referenceTime = generateTimestamp();
                            counter = 0;
                            break;
                        case PESSIMISTIC:
                            iteration = IterationMode.TERMINATION;
                            break;
                    }
                }

                if (iteration != IterationMode.TERMINATION) {
                    current = evictionQueue.poll();
                }
            }

            return false;
        }

    }

    public boolean shouldPurgePage() {
        return purgeSetSize.get() > getNumPagesInMemory();
    }

    public boolean shouldEvictPage() {
        int numPages = getNumPagesInMemory();

        if (maxTotalMem > 0) {
            return getMemoryEstimate() > softTotalMem && numPages > 5;
        } else if (maxPages > 0) {
            return numPages > Math.max(maxPages - shouldEvictDelta, 5);
        } else if (!overrideDefaultMaxPages) {
            return numPages > Math.max(defaultMaxPages - shouldEvictDelta, 5);
        } else {
            return numPages > 0;
        }
    }


    public boolean mustEvictPage() {
        int numPages = getNumPagesInMemory();

        if (overrideDefaultMaxPages) {
            return false;
        } else if (maxTotalMem > 0) {
            return getMemoryEstimate() > maxTotalMem && numPages > 5;
        } else if (maxPages > 0) {
            return numPages > maxPages;
        } else {
            return numPages > defaultMaxPages;
        }
    }

    private static enum IterationMode {
        OPTIMISTIC, PESSIMISTIC, TERMINATION
    }

    /**
     * If the value of the {@link Page#nextFirstKey} field of a Page
     * is detected to be incorrect, then this method will correct that
     * field.
     */
    private void updateNextFirstKey(Page<K, V> prevPage, K newNextFirstKey,
            K targetKey, byte[] encodedTargetKey) {
        assert (prevPage.isWriteLockedByCurrentThread());

        Map.Entry<byte[], byte[]> entry = externalStore.floorEntry(encodedTargetKey);
        K floorKey = keyCoder.keyDecode(entry.getKey());
        if (floorKey.equals(prevPage.firstKey)) {
            if (prevPage.keys == null) {
                pullPageHelper(prevPage, entry.getValue());
            }
            assert (prevPage.nextFirstKey.equals(targetKey));
            prevPage.nextFirstKey = newNextFirstKey;
            if (prevPage.state == ExternalMode.DISK_MEMORY_IDENTICAL) {
                prevPage.state = ExternalMode.DISK_MEMORY_DIRTY;
            }
        } else {
            Page<K, V> diskPage = pageFactory.generateEmptyPage(SkipListCache.this, floorKey, KeyCoder.EncodeType.SPARSE);
            diskPage.decode(entry.getValue());
            assert (diskPage.nextFirstKey.equals(targetKey));
            assert (compareKeys(prevPage.firstKey, diskPage.firstKey) <= 0);
            diskPage.nextFirstKey = newNextFirstKey;
            ByteBufOutputStream byteBufOutputStream = new ByteBufOutputStream(PooledByteBufAllocator.DEFAULT.buffer());
            try {
                externalStore.put(entry.getKey(), diskPage.encode(byteBufOutputStream));
            } finally {
                byteBufOutputStream.buffer().release();
            }
        }
    }

    private void deletePage(final K targetKey) {
        assert (!targetKey.equals(negInf));

        final byte[] encodedTargetKey = keyCoder.keyEncode(targetKey);

        while (true) {

            Page<K, V> prevPage = null, currentPage = null;

            try {

                byte[] prevKeyEncoded = externalStore.lowerKey(encodedTargetKey);

                if (prevKeyEncoded == null) {
                    return;
                }

                K prevKey = keyCoder.keyDecode(prevKeyEncoded);
                prevPage = locatePage(prevKey, LockMode.WRITEMODE);

                if (!prevPage.firstKey.equals(prevKey)) {
                    continue;
                }

                Map.Entry<K, Page<K, V>> currentEntry = cache.higherEntry(prevKey);

                if (currentEntry == null) {
                    return;
                }

                currentPage = currentEntry.getValue();
                currentPage.writeLock();
                if (currentPage.inTransientState()) {
                    continue;
                }
                int compareKeys = compareKeys(targetKey, currentPage.firstKey);
                if (compareKeys > 0) {
                    continue;
                } else if (compareKeys == 0 && currentPage.size == 0) {
                    byte[] verifyPrevKeyEncoded = externalStore.lowerKey(encodedTargetKey);
                    // Test whether the lower key moved while we
                    // were acquiring locks on prevPage and currentPage.
                    if (verifyPrevKeyEncoded == null ||
                        !prevKey.equals(keyCoder.keyDecode(verifyPrevKeyEncoded))) {
                        continue;
                    }
                    externalStore.delete(encodedTargetKey);
                    Page<K, V> prev = cache.remove(targetKey);
                    assert (prev != null);
                    currentPage.state = ExternalMode.DELETED;
                    numPagesInMemory.getAndDecrement();
                    numPagesDeleted.getAndIncrement();
                    prevPage.nextFirstKey = currentPage.nextFirstKey;
                    prevPage.state = ExternalMode.DISK_MEMORY_DIRTY;
                }
                return;
            } finally {
                writeUnlockAndNull(currentPage);
                writeUnlockAndNull(prevPage);
            }
        }
    }

    private void splitPage(Page<K, V> target) {
        Page<K, V> newPage = null;
        try {
            newPage = splitOnePage(target);
            if (target.splitCondition()) {
                splitPage(target);
            }
            if (newPage.splitCondition()) {
                splitPage(newPage);
            }
        } finally {
            writeUnlockAndNull(newPage);
        }
    }

    /**
     * Splits a page in half. The input page must be write locked,
     * hold enough keys to satisfy the split condition, and cannot
     * be in a transient state. The skip-list cache uses the invariant
     * that each page in the cache must have some copy of the page
     * in external storage. We currently use Berkeley DB as the external
     * storage system, which is an append-only database. To conserve
     * disk space we do not store a full page to the database but instead
     * insert (new key, empty page) as a stub into the database.
     *
     * @param target page to split
     */
    private Page<K, V> splitOnePage(Page<K, V> target) {
        assert (target.isWriteLockedByCurrentThread());
        assert (target.splitCondition());
        assert (!target.inTransientState());

        if (target.keys == null) {
            pullPageFromDisk(target, LockMode.WRITEMODE);
        }

        int newSize = target.size / 2;
        int sibSize = target.size - newSize;

        List<K> keyRange = target.keys.subList(newSize, target.size);
        List<V> valueRange = target.values.subList(newSize, target.size);
        List<byte[]> rawValueRange = target.rawValues.subList(newSize, target.size);

        ArrayList<K> sibKeys = new ArrayList<>(keyRange);
        ArrayList<V> sibValues = new ArrayList<>(valueRange);
        ArrayList<byte[]> sibRawValues = new ArrayList<>(rawValueRange);
        K sibMinKey = sibKeys.get(0);

        Page<K, V> sibling = pageFactory.generateSiblingPage(SkipListCache.this,
                sibMinKey, target.nextFirstKey, sibSize, sibKeys, sibValues, sibRawValues, target.getEncodeType());
        sibling.writeLock();

        byte[] encodeKey;
        byte[] placeHolder;

        sibling.state = ExternalMode.DISK_MEMORY_DIRTY;
        target.state = ExternalMode.DISK_MEMORY_DIRTY;

        Page<K, V> prev = cache.putIfAbsent(sibMinKey, sibling);
        if (prev != null) {
            throw new IllegalStateException("Page split " + target.firstKey.toString() +
                                            " resulted in a new page " + sibMinKey.toString() +
                                            " that already exists in cache.");
        }

        cacheSize.getAndIncrement();
        numPagesInMemory.getAndIncrement();

        sibling.avgEntrySize = target.avgEntrySize;
        sibling.estimates = target.estimates;
        sibling.estimateTotal = target.estimateTotal;

        target.nextFirstKey = sibMinKey;
        target.size = newSize;

        int prevMem = target.getMemoryEstimate();

        target.updateMemoryEstimate();
        sibling.updateMemoryEstimate();

        int updatedMem = target.getMemoryEstimate() + sibling.getMemoryEstimate();
        updateMemoryEstimate(updatedMem - prevMem);

        encodeKey = keyCoder.keyEncode(sibMinKey);

        ByteBufOutputStream byteBufOutputStream = new ByteBufOutputStream(ByteBufAllocator.DEFAULT.buffer());
        try {
            placeHolder = pageFactory.generateEmptyPage(SkipListCache.this,
                    sibling.firstKey, sibling.nextFirstKey, sibling.getEncodeType()).encode(byteBufOutputStream, false);
        } finally {
            byteBufOutputStream.buffer().release();
        }
        externalStore.put(encodeKey, placeHolder);

        evictionQueue.offer(sibling);
        numPagesSplit.getAndIncrement();

        keyRange.clear();
        valueRange.clear();
        rawValueRange.clear();

        return sibling;
    }

    private void logException(String message, Exception ex) {
        final Writer result = new StringWriter();
        final PrintWriter printWriter = new PrintWriter(result);
        ex.printStackTrace(printWriter);
        log.warn(message + " : " + result.toString());
    }

    /* ---------------- Comparison utilities -------------- */

    /**
     * Represents a key with a comparator as a Comparable.
     * <p/>
     * Because most sorted collections seem to use natural ordering on
     * Comparables (Strings, Integers, etc), most internal methods are
     * geared to use them. This is generally faster than checking
     * per-comparison whether to use comparator or comparable because
     * it doesn't require a (Comparable) cast for each comparison.
     * (Optimizers can only sometimes remove such redundant checks
     * themselves.) When Comparators are used,
     * ComparableUsingComparators are created so that they act in the
     * same way as natural orderings. This penalizes use of
     * Comparators vs Comparables, which seems like the right
     * tradeoff.
     */
    static final class ComparableUsingComparator<K> implements Comparable<K> {

        final K actualKey;
        final Comparator<? super K> cmp;

        ComparableUsingComparator(K key, Comparator<? super K> cmp) {
            this.actualKey = key;
            this.cmp = cmp;
        }

        public int compareTo(K k2) {
            return cmp.compare(actualKey, k2);
        }
    }

    /**
     * If using comparator, return a ComparableUsingComparator, else
     * cast key as Comparable, which may cause ClassCastException,
     * which is propagated back to caller.
     */
    @SuppressWarnings("unchecked")
    Comparable<? super K> comparable(K key) throws ClassCastException {
        if (key == null) {
            throw new NullPointerException();
        }
        if (comparator != null) {
            return new ComparableUsingComparator<K>(key, comparator);
        } else {
            return (Comparable<? super K>) key;
        }
    }

    @SuppressWarnings("unchecked")
    @Override
    public int compareKeys(K key1, K key2) {
        if (comparator == null) {
            return ((Comparable<? super K>) key1).compareTo(key2);
        } else {
            return comparator.compare(key1, key2);
        }
    }

    public boolean isReadOnly() {
        return externalStore.isReadOnly();
    }

    // For testing purposes only
    protected void setOverrideDefaultMaxPages() {
        overrideDefaultMaxPages = true;
    }

    /**
     * Invoked by the constructor. If the left sentinel page is not
     * found in the external storage, then create the left sentinel
     * page.
     */
    private void loadFromExternalStore() {
<<<<<<< HEAD
        Page<K, V> leftSentinel = pageFactory.generateEmptyPage(this, negInf, KeyCoder.EncodeType.defaultType());
=======
        byte[] encodedFirstKey = externalStore.firstKey();
        Page<K, V> leftSentinel = pageFactory.generateEmptyPage(this, negInf, KeyCoder.EncodeType.SPARSE);
>>>>>>> ae99a09a
        ByteBufOutputStream byteBufOutputStream = null;
        try {
            if (externalStore.count() == 0) {
                byteBufOutputStream = new ByteBufOutputStream(PooledByteBufAllocator.DEFAULT.buffer());
                leftSentinel.initialize();
                byte[] encodeKey = keyCoder.keyEncode(negInf);
                byte[] encodePage = leftSentinel.encode(byteBufOutputStream);
                externalStore.put(encodeKey, encodePage);
            } else {
                byte[] encodedFirstKey = externalStore.firstKey();
                K firstKey = keyCoder.keyDecode(encodedFirstKey);
                byte[] page = externalStore.get(encodedFirstKey);

                if (firstKey.equals(negInf)) {
                    leftSentinel.decode(page);
                    updateMemoryEstimate(leftSentinel.getMemoryEstimate());
                } else {
                    byteBufOutputStream = new ByteBufOutputStream(PooledByteBufAllocator.DEFAULT.buffer());
                    leftSentinel.initialize();
                    leftSentinel.nextFirstKey = firstKey;

                    byte[] encodeKey = keyCoder.keyEncode(negInf);
                    byte[] encodePage = leftSentinel.encode(byteBufOutputStream);
                    externalStore.put(encodeKey, encodePage);

                    Page<K, V> minPage = pageFactory.generateEmptyPage(this, firstKey, leftSentinel.getEncodeType());
                    minPage.decode(page);

                    cache.put(firstKey, minPage);
                    updateMemoryEstimate(minPage.getMemoryEstimate());
                    cacheSize.getAndIncrement();
                    numPagesInMemory.getAndIncrement();
                    evictionQueue.offer(minPage);
                }
            }
        } finally {
            if (byteBufOutputStream != null) {
                byteBufOutputStream.buffer().release();
            }
        }
        cache.put(negInf, leftSentinel);
        cacheSize.getAndIncrement();
        numPagesInMemory.getAndIncrement();
        evictionQueue.offer(leftSentinel);
    }

    @SuppressWarnings("unchecked")
    static <K> int binarySearch(ArrayList<K> arrayList, K key, Comparator comparator) {
        if (comparator != null) {
            return Collections.binarySearch(arrayList, key, comparator);
        } else {
            return Collections.binarySearch((ArrayList<Comparable<K>>) arrayList, key);
        }
    }


    /**
     * Returns the value to which the specified key is mapped,
     * or {@code null} if this map contains no mapping for the key.
     * <p/>
     * <p>More formally, if this map contains a mapping from a key
     * {@code k} to a value {@code v} such that {@code key} compares
     * equal to {@code k} according to the map's ordering, then this
     * method returns {@code v}; otherwise it returns {@code null}.
     * (There can be at most one such mapping.)
     *
     * @throws ClassCastException   if the specified key cannot be compared
     *                              with the keys currently in the map
     * @throws NullPointerException if the specified key is null
     */
    public V get(K key) {
        return doGet(key);
    }

    /**
     * Locate the page that stores the (key, value) pair
     * and retrieve the current value.
     */
    private V doGet(K key) {
        Page<K, V> page = locatePage(key, LockMode.READMODE);
        try {
            if (page.size == 0) {
                return null;
            }
            int offset = binarySearch(page.keys, key, comparator);
            if (offset >= 0) {
                page.fetchValue(offset);

                return page.values.get(offset);
            } else {
                return null;
            }
        } finally {
            page.readUnlock();
        }
    }

    /**
     * Associates the specified value with the specified key in this map.
     * If the map previously contained a mapping for the key, the old
     * value is replaced.
     *
     * @param key   key with which the specified value is to be associated
     * @param value value to be associated with the specified key
     * @return the previous value associated with the specified key, or
     *         <tt>null</tt> if there was no mapping for the key
     * @throws ClassCastException   if the specified key cannot be compared
     *                              with the keys currently in the map
     * @throws NullPointerException if the specified key or value is null
     */
    public V put(K key, V value) {
        if (value == null) {
            return doRemove(key);
        } else {
            return doPut(key, value);
        }
    }

    public V remove(K key) {
        return doRemove(key);
    }

    /**
     * @param start     lower bound of range deletion
     * @param end       upper bound of range deletion
     * @param inclusive if true then delete the end key
     */
    @Override
    public void removeValues(K start, K end, boolean inclusive) {
        doRemove(start, end, inclusive);
    }

    private V putIntoPage(Page<K, V> page, K key, V value) {
        V prev;
        int offset = binarySearch(page.keys, key, comparator);

        // An existing (key, value) pair is found.
        if (offset >= 0) {
            page.fetchValue(offset);

            prev = page.values.set(offset, value);
            page.rawValues.set(offset, null);

            updateMemoryCounters(page, key, value, prev);
        } else { // An existing (key, value) pair is not found.
            int position = ~offset;

            page.keys.add(position, key);
            page.values.add(position, value);
            page.rawValues.add(position, null);

            prev = null;

            // updateMemoryCounters must be invoked before incrementing size.
            updateMemoryCounters(page, key, value, null);
            page.size++;
        }
        return prev;
    }

    V doPut(K key, V value) {
        V prev;

        /**
         * If the background eviction threads are behind schedule,
         * then synchronously perform a page eviction. The
         * {@link #getEvictionTask()} and {@link #putEvictionTask(BackgroundEvictionTask)}
         * method are for re-using BackgroundEvictionTask object.
         */
        if (mustEvictPage()) {
            BackgroundEvictionTask task = getEvictionTask();
            task.run();
            putEvictionTask(task);
        }

        Page<K, V> page = locatePage(key, LockMode.WRITEMODE);

        try {
            prev = putIntoPage(page, key, value);

            int prevMem = page.getMemoryEstimate();
            page.updateMemoryEstimate();
            updateMemoryEstimate(page.getMemoryEstimate() - prevMem);

            if (page.splitCondition()) {
                splitPage(page);
            } else if (page.state == ExternalMode.DISK_MEMORY_IDENTICAL) {
                page.state = ExternalMode.DISK_MEMORY_DIRTY;
            }
        } finally {
            page.writeUnlock();
        }

        return prev;
    }

    void doRemove(K start, K end, boolean inclusive) {
        while (true) {
            if (mustEvictPage()) {
                BackgroundEvictionTask task = getEvictionTask();
                task.run();
                putEvictionTask(task);
            }

            Page<K, V> page = locatePage(start, LockMode.WRITEMODE);
            try {
                int startOffset = binarySearch(page.keys, start, comparator);
                int endOffset = binarySearch(page.keys, end, comparator);
                int pageSize = page.size;

                if (startOffset < 0) {
                    startOffset = ~startOffset;
                }

                if (endOffset < 0) {
                    endOffset = ~endOffset;
                } else if (inclusive) {
                    endOffset++;
                }


                if (startOffset < endOffset) {
                    int memEstimate = page.getMemoryEstimate();
                    int length = (endOffset - startOffset);
                    for (int i = 0; i < length; i++) {
                        page.keys.remove(startOffset);
                        page.values.remove(startOffset);
                        page.rawValues.remove(startOffset);
                    }
                    page.size -= length;

                    if (page.state == ExternalMode.DISK_MEMORY_IDENTICAL) {
                        page.state = ExternalMode.DISK_MEMORY_DIRTY;
                    }

                    page.updateMemoryEstimate();
                    updateMemoryEstimate(page.getMemoryEstimate() - memEstimate);
                }

                if (page.size == 0 && !page.firstKey.equals(negInf)) {
                    K targetKey = page.firstKey;
                    page = writeUnlockAndNull(page);
                    deletePage(targetKey);
                    continue;
                } else if (endOffset == pageSize) {
                    byte[] higherKeyEncoded = externalStore.higherKey(keyCoder.keyEncode(page.firstKey));
                    if (higherKeyEncoded != null) {
                        start = keyCoder.keyDecode(higherKeyEncoded);
                        continue;
                    }
                }
            } finally {
                writeUnlockAndNull(page);
            }

            break;
        }
    }

    V doRemove(K key) {
        if (mustEvictPage()) {
            BackgroundEvictionTask task = getEvictionTask();
            task.run();
            putEvictionTask(task);
        }

        Page<K, V> page = locatePage(key, LockMode.WRITEMODE);
        try {
            if (page.size == 0) {
                if (!page.firstKey.equals(negInf)) {
                    K targetKey = page.firstKey;
                    page = writeUnlockAndNull(page);
                    deletePage(targetKey);
                }

                return null;
            }
            int offset = binarySearch(page.keys, key, comparator);

            // An existing (key, value) pair is found.
            if (offset >= 0) {
                int memEstimate = page.getMemoryEstimate();

                page.fetchValue(offset);

                page.keys.remove(offset);
                page.rawValues.remove(offset);
                V prev = page.values.remove(offset);

                page.size--;

                if (page.state == ExternalMode.DISK_MEMORY_IDENTICAL) {
                    page.state = ExternalMode.DISK_MEMORY_DIRTY;
                }

                page.updateMemoryEstimate();
                updateMemoryEstimate(page.getMemoryEstimate() - memEstimate);

                if (page.size == 0 && !page.firstKey.equals(negInf)) {
                    K targetKey = page.firstKey;
                    page = writeUnlockAndNull(page);
                    deletePage(targetKey);
                }

                return prev;
            } else {
                return null;
            }
        } finally {
            writeUnlockAndNull(page);
        }
    }

    /**
     * Internal helper method.
     * If the input page is null then do nothing. Otherwise
     * unlock the page. Always return null.
     */
    private static <K, V extends Codec.BytesCodable> Page<K, V> unlockAndNull(Page<K, V> input, LockMode mode) {
        if (input == null) {
            return null;
        }
        input.modeUnlock(mode);
        return null;
    }

    private static <K, V extends Codec.BytesCodable> Page<K, V> writeUnlockAndNull(Page<K, V> input) {
        return unlockAndNull(input, LockMode.WRITEMODE);
    }

    /**
     * Helper method for loadPage().
     */
    private Page<K, V> loadPageCacheFloorEntry(Page<K, V> current, K externalKey) {
        boolean useHint = false;
        try {
            while (true) {
                Map.Entry<K, Page<K, V>> cacheEntry = cache.floorEntry(externalKey);
                K cacheKey = cacheEntry.getKey();
                Page<K, V> cachePage = cacheEntry.getValue();

                assert (cacheKey.equals(cachePage.firstKey));

                /** If the nearest page in cache equals the new page then return. */
                /** If we did not provide a hint then begin with the nearest page in cache. */
                /** If we provided a hint and it was incorrect then do not use the hint. */
                if (cacheKey.equals(externalKey) || current == null || !cacheKey.equals(current.firstKey)) {
                    current = writeUnlockAndNull(current);
                    cachePage.writeLock();
                    if (cachePage.inTransientState()) {
                        cachePage.writeUnlock();
                        continue;
                    } else {
                        return cachePage;
                    }
                }
                /** Else we are using the hint that was provided. */
                else {
                    useHint = true;
                    return current;
                }
            }
        } finally {
            if (!useHint) {
                writeUnlockAndNull(current);
            }
        }
    }

    /**
     * Helper method for loadPage().
     */
    private Page<K, V> constructNewPage(Page<K, V> current, Page<K, V> next,
            K externalKey, byte[] floorPageEncoded) {
        Page<K, V> newPage = pageFactory.generateEmptyPage(this, externalKey, current.getEncodeType());
        newPage.decode(floorPageEncoded);
        newPage.writeLock();
        assert (newPage.firstKey.equals(externalKey));
        assert (compareKeys(current.firstKey, newPage.firstKey) < 0);
        assert (next == null || compareKeys(next.firstKey, newPage.firstKey) > 0);

        Page<K, V> oldPage = cache.putIfAbsent(externalKey, newPage);
        assert (oldPage == null);

        updateMemoryEstimate(newPage.getMemoryEstimate());
        cacheSize.getAndIncrement();
        numPagesInMemory.getAndIncrement();
        evictionQueue.offer(newPage);
        return newPage;
    }

    /**
     * This method loads a page from the external storage if that page is not
     * found in the memory cache. The page that is loaded has the floor key
     * (greatest key less than or equal to) of the input key. Current can
     * be used as a hint to locate the new page. If current is non-null then
     * it must be write-locked.
     * <p/>
     * The target page is returned and it is either read-locked or write-locked
     * depending on the {@param mode} parameter. It is guaranteed that the
     * return page is not in a transient state. It is not guaranteed that the
     * return page has been loaded into memory, ie. (page.keys != null).
     */
    private Page<K, V> loadPage(K key, Page<K, V> current) {
        assert (current == null || current.isWriteLockedByCurrentThread());

        Page<K, V> next = null, cachePage;

        try {
            byte[] encodedKey = keyCoder.keyEncode(key);

            while (true) {
                byte[] externalKeyEncoded = externalStore.floorKey(encodedKey);

                /** Key of the page that will be loaded from disk. */
                K externalKey = keyCoder.keyDecode(externalKeyEncoded);

                assert (current == null || compareKeys(current.firstKey, externalKey) < 0);
                assert (compareKeys(key, externalKey) >= 0);

                // Transfer ownership of the 'current' variable to the inner method
                // to handle failures.
                Page<K, V> currentCopy = current;
                current = null;

                /** Locate the nearest page in cache that less than or equal to the new page. */
                cachePage = loadPageCacheFloorEntry(currentCopy, externalKey);

                if (cachePage.firstKey.equals(externalKey)) {
                    cachePage.timeStamp = generateTimestamp();
                    return cachePage;
                } else {
                    current = cachePage;
                }

                assert (!current.inTransientState());

                findnext:
                while (true) {
                    do {
                        writeUnlockAndNull(next);
                        Map.Entry<K, Page<K, V>> higherEntry = cache.higherEntry(current.firstKey);
                        if (higherEntry == null) {
                            break findnext;
                        }
                        next = higherEntry.getValue();
                        next.writeLock();
                    }
                    while (next.inTransientState());

                    if (compareKeys(next.firstKey, externalKey) >= 0) {
                        break;
                    }
                    current.writeUnlock();
                    current = next;
                    next = null;
                }

                if (next != null && next.firstKey.equals(externalKey)) {
                    current = writeUnlockAndNull(current);
                    cachePage = next;
                    next = null;
                    cachePage.timeStamp = generateTimestamp();
                    return cachePage;
                }

                byte[] floorPageEncoded = externalStore.get(externalKeyEncoded);

                if (floorPageEncoded == null) {
                    current = writeUnlockAndNull(current);
                    next = writeUnlockAndNull(next);
                    continue;
                }

                return constructNewPage(current, next, externalKey, floorPageEncoded);
            }
        } finally {
            writeUnlockAndNull(current);
            writeUnlockAndNull(next);
        }
    }

    /**
     * This method locates a page either in cache or in the external storage.
     * If the page is on disk then it is loaded into memory. The target page
     * is returned and it is either read-locked or write-locked depending on
     * the {@param mode} parameter. It is guaranteed that the page returned
     * is not in a transient state and that it has been loaded into memory,
     * ie. (page.keys != null).
     * <p/>
     * Only returns a page when {@link Page#interval(Comparable)} is
     * true for the <code>key</code> argument.
     * <p/>
     * When searching for a page in order to acquire the write-lock,
     * then it is preferable to call loadPage() if a page hint is available.
     * Otherwise this method should be used.
     */
    Page<K, V> locatePage(K key, LockMode returnMode) {
        return locatePage(key, returnMode, false);
    }


    private Page<K, V> locatePage(K key, LockMode returnMode, boolean exact) {
        LockMode currentMode = returnMode;

        Comparable<? super K> ckey = comparable(key);

        Page<K, V> current = null;

        do {
            unlockAndNull(current, currentMode);

            Map.Entry<K, Page<K, V>> cacheEntry = cache.floorEntry(key);

            current = cacheEntry.getValue();

            current.modeLock(currentMode);

            assert (current.firstKey.equals(cacheEntry.getKey()));

        }
        while (current.inTransientState());

        boolean pageLoad = false;

        while (true) {
            assert (!current.inTransientState());

            K currentFirstKey = current.firstKey;

            assert (ckey.compareTo(currentFirstKey) >= 0);

            if (current.keys == null) {
                pullPageFromDisk(current, currentMode);
                // If currentMode is LockMode.READMODE then the lock was dropped and re-acquired.
                // We could be in a transient state.
            }

            if (!current.inTransientState()) {
                boolean returnPage = false;
                if (!exact && current.interval(ckey)) {
                    returnPage = true;
                }
                if (exact) {
                    if (current.firstKey.equals(ckey)) {
                        returnPage = true;
                    } else if (pageLoad) {
                        current.modeUnlock(currentMode);
                        return null;
                    }
                }
                if (returnPage) {
                    current.timeStamp = generateTimestamp();

                    /**
                     *  Fancy way of asserting that we do not
                     *  hold the READLOCK when we want to return the WRITELOCK.
                     */
                    assert (currentMode != LockMode.READMODE || returnMode != LockMode.WRITEMODE);

                    if (currentMode == LockMode.WRITEMODE && returnMode == LockMode.READMODE) {
                        current.downgradeLock();
                    }
                    return current;
                }
            }

            /**
             * The key was not found in a page on memory.
             * We must load a page from external storage.
             */
            if (!current.inTransientState() && currentMode == LockMode.WRITEMODE) {
                current = loadPage(key, current);
            } else {
                current.modeUnlock(currentMode);
                current = loadPage(key, null);
                pageLoad = true;
            }

            currentMode = LockMode.WRITEMODE;

        }
    }

    /**
     * Helper method for {@link #getFirstKey()}.
     */
    private K firstKeyFastPath() {
        Page<K, V> leftSentinel = cache.firstEntry().getValue();
        leftSentinel.readLock();
        try {
            if (leftSentinel.keys == null) {
                pullPageFromDisk(leftSentinel, LockMode.READMODE);
            }

            assert (!leftSentinel.inTransientState());

            if (leftSentinel.size > 0) {
                return leftSentinel.keys.get(0);
            }
        } finally {
            leftSentinel.readUnlock();
        }
        return null;
    }

    @Override
    public K getFirstKey() {
        // Fast path: the first key is located in the left sentinel page
        K fastPath = firstKeyFastPath();
        if (fastPath != null) return fastPath;

        Page<K, V> currentPage = cache.firstEntry().getValue();
        K currentKey = currentPage.firstKey;
        byte[] currentKeyEncoded = keyCoder.keyEncode(currentKey);


        currentPage.writeLock();

        // Slow path: we load each page from disk searching for the first key.
        try {
            while (true) {
                assert (!currentPage.inTransientState());

                if (currentPage.keys == null) {
                    pullPageFromDisk(currentPage, LockMode.WRITEMODE);
                }

                if (currentPage.size > 0) {
                    return currentPage.keys.get(0);
                }

                byte[] nextKeyEncoded = externalStore.higherKey(currentKeyEncoded);

                if (nextKeyEncoded == null) {
                    return null;
                }

                K nextKey = keyCoder.keyDecode(nextKeyEncoded);
                currentPage = loadPage(nextKey, currentPage);
                currentKey = currentPage.firstKey;
                currentKeyEncoded = keyCoder.keyEncode(currentKey);
            }
        } finally {
            currentPage.writeUnlock();
        }
    }

    /**
     * Helper method for {@link #getLastKey()}.
     */
    private K lastKeyFastPath() {
        Page<K, V> maxPage = cache.lastEntry().getValue();
        maxPage.readLock();
        try {
            if (maxPage.keys == null) {
                pullPageFromDisk(maxPage, LockMode.READMODE);
            }

            if (!maxPage.inTransientState() && maxPage.nextFirstKey == null && maxPage.size > 0) {
                return maxPage.keys.get(maxPage.size - 1);
            }
        } finally {
            maxPage.readUnlock();
        }
        return null;
    }

    @Override
    public K getLastKey() {
        // Fast path: the last page in cache happens to be the last page on disk.
        K fastPath = lastKeyFastPath();
        if (fastPath != null) return fastPath;

        K currentKey;
        byte[] currentKeyEncoded;
        Page<K, V> currentPage = null, prevPage = null;

        // Slow path: we load each page from disk searching for the first key.
        // This is slower than getFirstKey() due to our locking convention.
        try {
            // Load the high page into memory
            while (true) {
                currentKeyEncoded = externalStore.lastKey();
                currentKey = keyCoder.keyDecode(currentKeyEncoded);

                currentPage = loadPage(currentKey, null);
                if (!currentPage.inTransientState() && currentPage.nextFirstKey == null) {
                    break;
                }

            }

            // Find that last key!
            while (true) {
                K prevKey, verifyKey;
                byte[] prevKeyEncoded, verifyKeyEncoded;

                assert (!currentPage.inTransientState());

                if (currentPage.keys == null) {
                    pullPageFromDisk(currentPage, LockMode.WRITEMODE);
                }

                if (currentPage.size > 0) {
                    return currentPage.keys.get(currentPage.size - 1);
                }

                // This loop is needed to detect concurrent page split operations.
                do {
                    prevPage = writeUnlockAndNull(prevPage);

                    prevKeyEncoded = externalStore.lowerKey(currentKeyEncoded);

                    if (prevKeyEncoded == null) {
                        return null;
                    }

                    prevKey = keyCoder.keyDecode(prevKeyEncoded);

                    currentPage = writeUnlockAndNull(currentPage);

                    prevPage = loadPage(prevKey, null);

                    verifyKeyEncoded = externalStore.higherKey(prevKeyEncoded);

                    if (verifyKeyEncoded == null) {
                        assert (prevPage.nextFirstKey == null);
                        break;
                    }

                    verifyKey = keyCoder.keyDecode(verifyKeyEncoded);
                }
                while (!currentKey.equals(verifyKey));

                currentPage = prevPage;
                currentKey = prevKey;
                currentKeyEncoded = prevKeyEncoded;
                prevPage = null;
            }
        } finally {
            writeUnlockAndNull(prevPage);
            writeUnlockAndNull(currentPage);
        }
    }

    private class SkipListCacheKeyValue implements Map.Entry<K, V> {

        final K key;
        V value;

        public SkipListCacheKeyValue(K key, V value) {
            this.key = key;
            this.value = value;
        }


        @Override
        public K getKey() {
            return key;
        }

        @Override
        public V getValue() {
            return value;
        }

        @Override
        public V setValue(V value) {
            V prevValue = put(key, value);
            this.value = value;
            return prevValue;
        }
    }

    private class SkipListCacheIterator implements Iterator<Map.Entry<K, V>> {

        Page<K, V> page;
        int position;
        long stamp;
        K prevKey;
        K nextKey;
        V nextValue;

        SkipListCacheIterator(K from, boolean inclusive) {
            this.page = locatePage(from, LockMode.READMODE);
            this.prevKey = null;
            this.stamp = -1;

            nextHelper(from, inclusive, false);

        }

        @Override
        public boolean hasNext() {
            return nextKey != null;
        }

        @Override
        public Map.Entry<K, V> next() {
            if (nextKey == null) {
                return null;
            }

            prevKey = nextKey;

            Map.Entry<K, V> pair = new SkipListCacheKeyValue(nextKey, nextValue);

            nextHelper(prevKey, false, true);

            return pair;
        }

        @Override
        public void remove() {
            if (prevKey != null) {
                cache.remove(prevKey);
            }
        }

        private void nextHelper(K target, boolean inclusive, boolean acquireLock) {
            if (acquireLock) {
                page.readLock();
            }

            try {
                if (page.keys == null) {
                    pullPageFromDisk(page, LockMode.READMODE);
                    // The readlock was dropped and re-acquired.
                    // We could be in a transient state.
                }

                if (page.inTransientState()) {
                    Page<K, V> newPage = locatePage(target, LockMode.READMODE);

                    assert (!newPage.inTransientState());
                    assert (newPage.keys != null);

                    page = unlockAndNull(page, LockMode.READMODE);
                    page = newPage;
                    stamp = -1;
                }

                if (stamp != page.writeStamp) {
                    position = binarySearch(page.keys, target, comparator);

                    if (position < 0) {
                        position = ~position;
                    } else if (!inclusive) {
                        position = position + 1;
                    }

                    stamp = page.writeStamp;
                } else {
                    position++;
                }

                while (position < page.size && page.values.get(position) == null
                       && nullRawValue(page.rawValues.get(position))) {
                    position++;
                }

                if (position == page.size && !moveForward(target, inclusive)) {
                    return;
                }

                page.fetchValue(position);

                nextKey = page.keys.get(position);
                nextValue = page.values.get(position);

            } finally {
                unlockAndNull(page, LockMode.READMODE);
            }
        }

        /**
         * Finds the next key greater than or equal to the targetKey.
         * If inclusive is false then find the next key greater than
         * the targetKey.
         *
         * @param targetKey begin search with this key
         * @param inclusive search for values can terminate on finding the targetKey
         * @return true if-and-only-if a key is found
         */
        private boolean moveForward(K targetKey, boolean inclusive) {
            while (true) {
                byte[] higherKeyEncoded = externalStore.higherKey(keyCoder.keyEncode(page.firstKey));

                if (higherKeyEncoded == null) {
                    nextKey = null;
                    nextValue = null;
                    return false;
                }

                K higherKey = keyCoder.keyDecode(higherKeyEncoded);

                page.readUnlock();

                Page<K, V> higherPage = locatePage(higherKey, LockMode.READMODE, true);

                if (higherPage == null) {
                    page.readLock();
                    continue;
                }

                assert (!higherPage.inTransientState());
                assert (higherPage.keys != null);

                page = higherPage;

                assert (page.keys != null);

                position = binarySearch(page.keys, targetKey, comparator);

                if (position < 0) {
                    position = ~position;
                } else if (!inclusive) {
                    position = position + 1;
                }

                while (position < page.size && page.values.get(position) == null
                       && nullRawValue(page.rawValues.get(position))) {
                    position++;
                }

                if (position < page.size) {
                    stamp = page.writeStamp;
                    return true;
                }
            }
        }

    }

    @Override
    public Iterator<Map.Entry<K, V>> range(K start, boolean inclusive) {
        return new SkipListCacheIterator(start, inclusive);
    }

    @Override
    public boolean containsKey(K key) {
        return get(key) != null;
    }

    @Override
    public V getValue(K key) {
        return get(key);
    }

    @Override
    public V getPutValue(K key, V val) {
        return put(key, val);
    }

    @Override
    public V getRemoveValue(K key) {
        return remove(key);
    }

    @Override
    public void putValue(K key, V val) {
        put(key, val);
    }

    @Override
    public void removeValue(K key) {
        remove(key);
    }


    public long getMemoryEstimate() {
        return memoryEstimate.get() + getNumPagesInMemory() * mem_page;
    }

    void updateMemoryEstimate(int delta) {
        long est = memoryEstimate.addAndGet(delta);
        assert (est >= 0);
    }

    private void updateMemoryCounters(Page<K, V> page, K key, V value, V prev) {
        /** for memory estimation, the replacement gets 2x weighting */

        if (prev == null) {
            page.updateAverage(key, value, 1);
        } else {
            page.updateAverage(key, value, 2);
        }

    }

    private void pushPageToDisk(Page<K, V> current, ByteBufOutputStream byteStream) {

        assert (current.isWriteLockedByCurrentThread());

        assert (!current.inTransientState());
        assert (current.keys != null);

        if (current.state == ExternalMode.DISK_MEMORY_DIRTY) {

            // flush to external storage
            byte[] encodeKey = keyCoder.keyEncode(current.firstKey);
            byte[] encodePage = current.encode(byteStream);

            externalStore.put(encodeKey, encodePage);

            current.state = ExternalMode.DISK_MEMORY_IDENTICAL;
        }

        updateMemoryEstimate(-current.getMemoryEstimate());
        current.keys.clear();
        current.values.clear();
        current.rawValues.clear();
        current.keys = null;
        current.values = null;
        current.rawValues = null;
        numPagesInMemory.getAndDecrement();
    }

    private void pullPageHelper(Page<K, V> current, byte[] page) {
        assert (current.isWriteLockedByCurrentThread());

        current.decode(page);

        updateMemoryEstimate(current.getMemoryEstimate());
        evictionQueue.offer(current);
        numPagesInMemory.getAndIncrement();
    }

    private void pullPageFromDisk(Page<K, V> current, LockMode mode) {

        if (mode == LockMode.READMODE) {
            current.readUnlock();
            current.writeLock();
        }

        try {
            assert (current.isWriteLockedByCurrentThread());

            if (current.inTransientState()) {
                return;
            }

            if (current.keys == null) {

                byte[] encodeKey = keyCoder.keyEncode(current.firstKey);
                byte[] page = externalStore.get(encodeKey);

                pullPageHelper(current, page);
            }
        } finally {
            if (mode == LockMode.READMODE) {
                current.downgradeLock();
            }
        }

    }


    /**
     * Close without scheduling any unfinished background tasks.
     * The background eviction thread(s) are shut down regardless of
     * whether the skiplist exceeds its heap capacity.
     */
    @Override
    public void close() {
        doClose(false, false, CloseOperation.NONE);
    }

    /**
     * Close the cache.
     *
     * @param cleanLog if true then wait for the BerkeleyDB clean thread to finish.
     * @param operation optionally test or repair the berkeleyDB.
     * @return status code. A status code of 0 indicates success.
     */
    @Override
    public int close(boolean cleanLog, CloseOperation operation) {
        return doClose(cleanLog, false, operation);
    }


    /**
     * Wait for all background tasks to complete.
     * Wait for the background eviction threads to complete
     * purging all necessary pages. This method is intended
     * for JUnit testing. If it is being used in other instances,
     * then perhaps a new method should be introduced instead.
     */
    void waitForShutdown() {
        doClose(false, true, CloseOperation.NONE);
    }

    private int doClose(boolean cleanLog, boolean wait, CloseOperation operation) {
        int status = 0;
        if (!shutdownGuard.getAndSet(true)) {
            if (wait) {
                waitForPageEviction();
            }

            shutdownEvictionThreads.set(true);
            waitForEvictionThreads();
            pushAllPagesToDisk();
            if (operation != null && operation.testIntegrity()) {
                int failedPages = testIntegrity(operation.repairIntegrity());
                status = (failedPages > 0) ? 1 : 0;
            }
            closeExternalStore(cleanLog);
            assert(status == 0);
            log.info("pages: encoded=" + numPagesEncoded.get() +
                     " decoded=" + numPagesDecoded.get() +
                     " split=" + numPagesSplit.get());
            if (trackEncodingByteUsage) {
                log.info(MetricsUtil.histogramToString("encodeFirstKeySize", metrics.encodeFirstKeySize));
                log.info(MetricsUtil.histogramToString("encodeNextFirstKeySize", metrics.encodeNextFirstKeySize));
                log.info(MetricsUtil.histogramToString("encodeKeySize", metrics.encodeKeySize));
                log.info(MetricsUtil.histogramToString("encodeValueSize", metrics.encodeValueSize));
                log.info(MetricsUtil.histogramToString("encodePageSize (final)",
                        metrics.encodePageSize));
                log.info(MetricsUtil.histogramToString("numberKeysPerPage",
                        metrics.numberKeysPerPage));
            }
        }
        return status;
    }

    /**
     * Retrieve a BackgroundEvictionTask object from
     * the {@link #evictionTaskQueue} or create a new instance when
     * the queue is empty.
     */
    private BackgroundEvictionTask getEvictionTask() {
        BackgroundEvictionTask task = evictionTaskQueue.poll();
        if (task == null) {
            return new BackgroundEvictionTask(fixedNumberEvictions);
        } else {
            return task;
        }
    }

    /**
     * Place a BackgroundEvictionTask object onto
     * the shared queue so that other threads may
     * re-use this object.
     */
    private void putEvictionTask(BackgroundEvictionTask task) {
        evictionTaskQueue.add(task);
    }

    private void waitForEvictionThreads() {
        purgeThreadPool.shutdown();
        evictionThreadPool.shutdown();

        try {
            purgeThreadPool.awaitTermination(threadPoolWaitShutdownSeconds, TimeUnit.SECONDS);
            evictionThreadPool.awaitTermination(threadPoolWaitShutdownSeconds, TimeUnit.SECONDS);
        } catch (InterruptedException ignored) {
        }
    }

    private boolean pushAllPagesToDiskAssertion() {
        byte[] firstKeyEncoded = externalStore.firstKey();
        K firstKey = keyCoder.keyDecode(firstKeyEncoded);
        return firstKey.equals(negInf);
    }

    private void pushAllPagesToDisk() {
        final ByteBufOutputStream byteStream = new ByteBufOutputStream(PooledByteBufAllocator.DEFAULT.buffer());
        try {

            for (Page<K, V> page : evictionQueue) {

                page.writeLock();

                if (!page.inTransientState() && page.keys != null) {
                    pushPageToDisk(page, byteStream);
                }

                page.writeUnlock();
            }
        } finally {
            byteStream.buffer().release();
        }

        assert (pushAllPagesToDiskAssertion());
    }

    /**
     * This method is intended for internal use and unit testing purposes only.
     */
    protected void waitForPageEviction() {

        while (shouldEvictPage()) {
            try {
                Thread.sleep(10);
            } catch (InterruptedException ignored) {
            }
        }
    }


    /**
     * Close the external store.
     *
     * @param cleanLog if true then wait for the BerkeleyDB clean thread to finish.
     **/
    private void closeExternalStore(boolean cleanLog) {
        externalStore.close(cleanLog);
    }

    @SuppressWarnings("unused")
    int getCacheSize() {
        return cacheSize.get();
    }

    public int getNumPagesInMemory() {
        return numPagesInMemory.get();
    }

    /**
     * Counts the key/data pairs in the database. This operation is faster than
     * obtaining a count from a cursor based scan of the database, and will not
     * perturb the current contents of the cache. However, the count is not
     * guaranteed to be accurate if there are concurrent updates. Note that
     * this method does scan a significant portion of the database and should
     * be considered a fairly expensive operation.
     * <p/>
     * <p>A count of the key/data pairs in the database is returned without
     * adding to the cache.  The count may not be accurate in the face of
     * concurrent update operations in the database.</p>
     */
    @SuppressWarnings("unused")
    public long getNumPagesOnDisk() {
        return externalStore.count();
    }

    @SuppressWarnings("unused")
    public long getNumPagesDeleted() {
        return numPagesDeleted.get();
    }

    /**
     * Returns timestamps that are applied whenever a page is accessed.
     * <p/>
     * System.nanoTime() resolution has been found to improve the
     * performance of the WS-CLOCK eviction algorithm. If the performance
     * overhead of System.nanoTime() is unacceptable then perhaps
     * a microsecond precision version of JitterClock needs to be implemented.
     */
    static long generateTimestamp() {
        return System.nanoTime();
    }

    @Override
    public void setMaxPageMem(long maxPageMem) {
        this.maxPageMem = maxPageMem;
    }

    @Override
    public void setMaxTotalMem(long maxTotalMem) {
        this.maxTotalMem = maxTotalMem;
        this.softTotalMem = maxTotalMem - (long) ((1.0d / shouldEvictDelta) * maxTotalMem);
        globalMaxTotalMem = Math.max(globalMaxTotalMem, maxTotalMem);
        globalSoftTotalMem = Math.max(globalSoftTotalMem, softTotalMem);
        if (isReadOnly()) {
            this.maxTotalMem = globalMaxTotalMem;
            this.softTotalMem = globalSoftTotalMem;
        }
    }

    @Override
    public void setMemEstimateInterval(int interval) {
        this.estimateInterval = interval;
    }

    /**
     * Emit a log message that a page has been detected with a null nextFirstKey
     * and the page is not the largest page in the database.
     *
     * @param repair   if true then repair the page
     * @param counter  page number.
     * @param page     contents of the page.
     * @param key      key associated with the page.
     * @param nextKey  key associated with the next page.
     */
    private void missingNextFirstKey(final boolean repair, final int counter, Page<K,V> page,
            final K key, final K nextKey) {
        log.warn("On page {} the firstKey is {} " +
                 " the length is {} " +
                 " the nextFirstKey is null and the next page" +
                 " is associated with key {}.",
                counter, page.firstKey, page.size, nextKey);
        if (repair) {
            log.info("Repairing nextFirstKey on page {}.", counter);
            page.nextFirstKey = nextKey;
            ByteBufOutputStream byteBufOutputStream = new ByteBufOutputStream(PooledByteBufAllocator.DEFAULT.buffer());
            try {
                byte[] pageEncoded = page.encode(byteBufOutputStream);
                externalStore.put(keyCoder.keyEncode(key), pageEncoded);
            } finally {
                byteBufOutputStream.buffer().release();
            }
        }
    }

    private void repairInvalidKeys(final int counter, Page<K, V> page, final K key, final K nextKey) {
        boolean pageTransfer = false;
        Page<K,V> nextPage = pageFactory.generateEmptyPage(this, nextKey, page.getEncodeType());
        byte[] encodedNextPage = externalStore.get(keyCoder.keyEncode(nextKey));
        nextPage.decode(encodedNextPage);
        for(int i = 0, pos = 0; i < page.size; i++, pos++) {
            K testKey = page.keys.get(i);
            // if testKey >= nextKey then we need to move the testKey off the current page
            if (compareKeys(testKey, nextKey) >= 0) {
                // non-negative value from binary search indicates the key was found on the next page
                if (binarySearch(nextPage.keys, testKey, comparator) >= 0) {
                    log.info("Key {} was detected on next page. Deleting from page {}.",
                            pos, counter);
                } else {
                    log.info("Moving key {} on page {}.", pos, counter);
                    page.fetchValue(i);
                    V value = page.values.get(i);
                    putIntoPage(nextPage, testKey, value);
                    pageTransfer = true;
                }
                page.keys.remove(i);
                page.rawValues.remove(i);
                page.values.remove(i);
                page.size--;
                i--;
            }
        }
        ByteBufOutputStream byteBufOutputStream = new ByteBufOutputStream(PooledByteBufAllocator.DEFAULT.buffer());
        try {
            byte[] pageEncoded = page.encode(byteBufOutputStream);
            externalStore.put(keyCoder.keyEncode(key), pageEncoded);
            if (pageTransfer) {
                encodedNextPage = nextPage.encode(byteBufOutputStream);
                externalStore.put(keyCoder.keyEncode(nextKey), encodedNextPage);
            }
        } finally {
            byteBufOutputStream.buffer().release();
        }

    }

    /**
     * Emit a log message that a page has been detected with an incorrect nextFirstKey
     * and the page is not the largest page in the database.
     *
     * @param repair   if true then repair the page and possibly move entries to the next page
     * @param counter  page number.
     * @param page     contents of the page.
     * @param key      key associated with the page.
     * @param nextKey  key associated with the next page.
     */
    private void invalidNextFirstKey(final boolean repair, final int counter, Page<K,V> page,
            final K key, final K nextKey) {
        int compareTo = compareKeys(page.nextFirstKey, nextKey);
        char direction = compareTo > 0 ? '>' : '<';
        log.warn("On page " + counter + " the firstKey is " +
                 page.firstKey + " the length is " + page.size +
                 " the nextFirstKey is " + page.nextFirstKey +
                 " which is " + direction + " the next page is associated with key " + nextKey);
        if (repair) {
            log.info("Repairing nextFirstKey on page {}.", counter);
            page.nextFirstKey = nextKey;
            repairInvalidKeys(counter, page, key, nextKey);
        }

    }

    public int testIntegrity(boolean repair) {
        int counter = 0;
        int failedPages = 0;
        byte[] encodedKey = externalStore.firstKey();
        byte[] encodedPage = externalStore.get(encodedKey);
        K key = keyCoder.keyDecode(encodedKey);
        while(encodedKey != null) {
            counter++;
            Page<K, V> page = pageFactory.generateEmptyPage(this, key, KeyCoder.EncodeType.SPARSE);
            byte[] encodedNextKey = externalStore.higherKey(encodedKey);
            if (encodedNextKey != null) {
                page.decode(encodedPage);
                K nextKey = keyCoder.keyDecode(encodedNextKey);
                int numKeys = page.keys.size();
                if (page.nextFirstKey == null) {
                    missingNextFirstKey(repair, counter, page, key, nextKey);
                    failedPages++;
                } else if (!page.nextFirstKey.equals(nextKey)) {
                    invalidNextFirstKey(repair, counter, page, key, nextKey);
                    failedPages++;
                } else if (numKeys > 0 && compareKeys(page.keys.get(numKeys-1),nextKey) >= 0) {
                    log.warn("On page " + counter + " the firstKey is " +
                             page.firstKey + " the largest key is " + page.keys.get(numKeys-1) +
                             " the next key is " + nextKey +
                             " which is less than or equal to the largest key.");
                    if (repair) {
                        repairInvalidKeys(counter, page, key, nextKey);
                    }
                    failedPages++;
                }
                key = nextKey;
                encodedPage = externalStore.get(encodedNextKey);
            }
            encodedKey = encodedNextKey;
            if (counter % 10000 == 0) {
                log.info("Scanned " + counter + " pages. Detected " + failedPages + " failed pages.");
            }
        }
        log.info("Scan complete. Scanned " + counter + " pages. Detected " + failedPages + " failed pages.");
        return repair ? 0 : failedPages;
    }

}<|MERGE_RESOLUTION|>--- conflicted
+++ resolved
@@ -937,12 +937,7 @@
      * page.
      */
     private void loadFromExternalStore() {
-<<<<<<< HEAD
-        Page<K, V> leftSentinel = pageFactory.generateEmptyPage(this, negInf, KeyCoder.EncodeType.defaultType());
-=======
-        byte[] encodedFirstKey = externalStore.firstKey();
         Page<K, V> leftSentinel = pageFactory.generateEmptyPage(this, negInf, KeyCoder.EncodeType.SPARSE);
->>>>>>> ae99a09a
         ByteBufOutputStream byteBufOutputStream = null;
         try {
             if (externalStore.count() == 0) {
